--- conflicted
+++ resolved
@@ -31,8 +31,6 @@
 
 """
 
-# TODO:...
-
 import os
 import shutil
 import urllib
@@ -41,10 +39,7 @@
 
 import tuf
 from tuf.interposition import urllib_tuf
-
-import logging
-
-logger = logging.getLogger('tuf.test_endless_data_attack')
+from tuf.log import logger
 
 class EndlessDataAttack(Exception):
   pass
@@ -104,10 +99,12 @@
       # Attacker modifies the file at the targets repository.
       target = os.path.join(tuf_targets, file_basename)
       util_test_tools.modify_file_at_repository(target, endless_data)
+
       # Attacker modifies the timestamp.txt metadata.
       if TIMESTAMP:
         metadata = os.path.join(tuf_repo, 'metadata')
         timestamp = os.path.join(metadata, 'timestamp.txt')
+        # FIXME: This does not correctly "patch" the timestamp metadata.
         util_test_tools.modify_file_at_repository(timestamp, endless_data)  
 
     # Attacker modifies the file at the regular repository.
@@ -120,19 +117,11 @@
       # Client downloads (tries to download) the file.
       _download(url=url_to_repo, filename=downloaded_file, tuf=TUF)
 
-<<<<<<< HEAD
-    except (tuf.DownloadError,tuf.RepositoryError), e:
+    except (tuf.DownloadError, tuf.RepositoryError), e:
       # If tuf.DownloadError or tuf.RepositoryError is raised, this means
       # that TUF has prevented the download of an unrecognized file. Enable
-      # the logging to see, what actually happened.
-      pass
-=======
-    except tuf.DownloadError,e:
-      # If tuf.DownloadError is raised, this means that TUF has prevented
-      # the download of an unrecognized file.  Enable the logging to see,
-      # what actually happened.
+      # logging to see what actually happened.
       logger.warn('Download failed: '+repr(e))
->>>>>>> 2048a3ec
 
     else:
       # Check whether the attack succeeded by inspecting the content of the
@@ -167,7 +156,11 @@
 
 
 try:
+  # FIXME: This test passes, but not yet because we avoided an endless data
+  # attack with timestamp metadata, but rather because the timestamp metadata
+  # is invalid.
   test_arbitrary_package_attack(TUF=True, TIMESTAMP=True)
+  raise EndlessDataAttack('Timestamp metadata is not yet immune from the endless data attack!')
 
 except EndlessDataAttack, error:
   print('With TUF: '+str(error))  