"""
<Program Name>
  util_test_tools.py

<Author>
  Konstantin Andrianov

<Started>
  February 19, 2012

<Copyright>
  See LICENSE for licensing information.

<Purpose>
  A utility modules that provides convenient methods to make the laborious
  process of test construction a bit easier.  

  A structure that does NOT implementing TUF.  A direct download over http.
  Repository + Server    <--------------->    Client

  The TUF structure is described bellow in the class and tuf_tearDown() docs.
  Repository + TUF + Server    <--------->    TUF + Client

<Directories>
  Initialized by init_repo()

  The server is pointing to 'root_repo' directory, including the '/'.

                          root_repo
                              |
           ----------------------------------------
           |          |            |              |
        reg_repo    tuf_repo    tuf_client     downloads

  '{root_repo}/downloads/': stores all direct downloads made by the client.
  '{root_repo}/tuf_downloads/': stores all downloads made by the client using
  tuf.

      
                          reg_repo
                              |
                -----------------------------
                |          |      ...       |
            file(1)    file(2)    ...     file(n)

  '{root_repo}/reg_repo/': main developer's repository that contains files or
  updates that need to be distributed.


                           tuf_repo
                              |
        --------------------------------------------
        |                     |                    |
    keystore              metadata              targets
        |                     |                    |
  key1.key ...          role.txt ...           file(1) ...

  '{root_repo}/tuf_repo/': developer's tuf-repository directory containing
  following subdirectories:
  '{root_repo}/tuf_repo/keystore/': directory where all signing keys are
  stored.
  '{root_repo}/tuf_repo/metadata/': directory where all metadata signed 
  metadata files are stored.
  '{root_repo}/tuf_repo/targets/': directory where all tuf verified files
  are stored.
 
                          tuf_client
                              |
                           metadata
                              |
                  ---------------------------
                  |                         |  
               current                   previous
                  |                         | 
             role.txt ...              role.txt ...

  '{root_repo}/tuf_client/': client directory containing tuf metadata.
  '{root_repo}/tuf_client/metadata/current': directory where client stores 
  latest metadata files.
  '{root_repo}/tuf_client/metadata/current': directory where client stores 
  previous metadata files.

<Methods>
  init_repo(using_tuf=True):
    Initializes the repositories (depicted in the diagram above) and
    starts the server process.  init_repo takes one boolean argument
    which when True sets-up tuf repository i.e. adds all of the
    directories that start with 'tuf_' in the root_repo (depicted above).
    Returns a tuple - full path of the 'root_repo' directory, and the url.
    This should be sufficient to construct the tests.

  cleanup():
    Deletes all of the created repositories and shuts down the server.

  add_file_to_repository(data):
    Adds a file to the 'reg_repo' directory and writes 'data' into it.
    Returns full file path of the new file.

  modify_file_at_repository(filepath, data):
    Modifies a file at the 'reg_repo' directory by writing 'data' into it.
    'filepath' has to be an existing file at the 'reg_repo' directory.
    Returns full file path of the modified file.

  delete_file_at_repository(filepath):
    Deletes a file at the 'reg_repo' directory.
    'filepath' has to be an existing file at the 'reg_repo' directory.

  read_file_content(filepath):
    Returns data string of the 'filepath' content.

  init_tuf():
    Builds tuf repository creating all necessary directories, metadata files,
    and keys.

  tuf_refresh_repo():
    Refreshes metadata files at the 'tuf_repo' directory i.e. role.txt's at
    '{root_repo}/tuf_repo/metadata/'.  Following roles are refreshed:
    targets, release and timestamp.  Also, the whole 'reg_repo' directory is
    copied to targets directory i.e. '{root_repo}/tuf_repo/targets/'.

Note: metadata files are root.txt, targets.txt, release.txt and
timestamp.txt (denoted as 'role.txt in the diagrams').  There could be
more metadata files such us mirrors.txt.  The metadata files are signed
by their corresponding roles i.e. root, targets etc.

More documentation is provided in the comment and doc blocks.

"""

import os
import sys
import time
import shutil
import random
import logging
import tempfile
import subprocess

import tuf
import tuf.client.updater
import tuf.formats
import tuf.interposition
import tuf.log
import tuf.repo.signercli as signercli
import tuf.repo.signerlib as signerlib
import tuf.repo.keystore as keystore
import tuf.util

logger = logging.getLogger('tuf.tests.system_tests.util_test_tools')

PASSWD = 'test'
version = 1
# Where we keep TUF configurations, if any, between every iteration.
tuf_configurations = None


<<<<<<< HEAD
def disable_console_logging():
  tuf.log.logger.removeHandler(tuf.log.console_handler)


=======
>>>>>>> edec0899
def init_repo(using_tuf=False, port=None):
  # Temp root directory for regular and tuf repositories.
  # WARNING: tuf client stores files in '{root_repo}/downloads/' directory!
  # Make sure regular download are NOT stored in the that directory when
  # tuf stores its downloads there.  If regular download needs to happen at
  # the time when tuf has or will have tuf downloads stored there, create
  # a separate directory in {root_repo} to store regular downloads in.
  # Ex: mkdir(root_repo, 'reg_downloads').
  root_repo = tempfile.mkdtemp(dir=os.getcwd())
  os.mkdir(os.path.join(root_repo, 'reg_repo'))
  os.mkdir(os.path.join(root_repo, 'downloads'))
  server_proc = None
  if port is None:
    # Start a simple server pointing to the repository directory.
    port = random.randint(30000, 45000)
    command = ['python', '-m', 'SimpleHTTPServer', str(port)]
    server_proc = subprocess.Popen(command, stdout=subprocess.PIPE,
                                   stderr=subprocess.PIPE)

  # Tailor url for the repository.  In order to download a 'file.txt' 
  # from 'reg_repo' do: url+'reg_repo/file.txt'
  relpath = os.path.basename(root_repo)
  url = 'http://localhost:'+str(port)+'/'+relpath+'/'

  # NOTE: The delay is needed to make up for asynchronous subprocess.
  # Otherwise following error might be raised:
  #    <urlopen error [Errno 111] Connection refused>
  time.sleep(.2)

  keyids = None
  if using_tuf:
<<<<<<< HEAD
    disable_console_logging()
=======
    # We remove the console handler so that tests are silent by default.
    tuf.log.remove_console_handler()
>>>>>>> edec0899
    keyids = init_tuf(root_repo)
    create_interposition_config(root_repo, url)

  return root_repo, url, server_proc, keyids





def cleanup(root_repo, server_process=None):
  global tuf_configurations

  if server_process is not None:
    if server_process.returncode is None:
      server_process.kill()
      
    logger.info('Server terminated.\n')

  # Clear the keystore.
  keystore.clear_keystore()

  # Deconfigure interposition.
  if tuf_configurations is not None:
    tuf.interposition.deconfigure(tuf_configurations)
    tuf_configurations = None

  # Removing repository directory.
  try:
    shutil.rmtree(root_repo)
  except OSError, e:
    pass





def add_file_to_repository(directory, data='Test String'):
  junk, filepath = tempfile.mkstemp(dir=directory)
  fileobj = open(filepath, 'wb')
  fileobj.write(data)
  fileobj.close()
  return filepath





def modify_file_at_repository(filepath, data='Modified String'):
  if not os.path.isfile(filepath):
    msg = ('Cannot modify file path '+repr(filepath)+', it does not exist.')
    sys.exit(msg)

  fileobj = open(filepath, 'wb')
  fileobj.write(data)
  fileobj.close()
  return filepath





def delete_file_at_repository(filepath):
  """
  <Purpose>
    Attempt to delete a file at the repository setup_info['repo_path'].

  """

  if not os.path.isfile(filepath):
    msg = ('Cannot remove file path '+repr(filepath)+', it does not exist.')
    sys.exit(msg)

  os.remove(filepath)





def read_file_content(filepath):
  if not os.path.isfile(filepath):
    msg = ('File path '+repr(filepath)+' does not exist.  '+
           'Provide a valid file to read.')
    sys.exit(msg)

  fileobj = open(filepath, 'rb')
  data = fileobj.read()
  fileobj.close()
  return data





def init_tuf(root_repo):
  """
  <Purpose>
    Setup TUF directory structure and populated it with TUF metadata and 
    congfiguration files.

  """ 

  threshold = 1
  global version
  version = version+1
  expiration = tuf.formats.format_time(time.time()+86400)

  # Setup TUF-repo directory structure.
  tuf_repo = os.path.join(root_repo, 'tuf_repo')
  keystore_dir = os.path.join(tuf_repo, 'keystore')
  metadata_dir = os.path.join(tuf_repo, 'metadata')
  targets_dir = os.path.join(tuf_repo, 'targets')

  os.mkdir(tuf_repo)
  os.mkdir(keystore_dir)
  os.mkdir(metadata_dir)
  shutil.copytree(os.path.join(root_repo, 'reg_repo'), targets_dir)

  # Setting TUF-client directory structure.
  # 'tuf.client.updater.py' expects the 'current' and 'previous'
  # directories to exist under client's 'metadata' directory.
  tuf_client = os.path.join(root_repo, 'tuf_client')
  tuf_client_metadata_dir = os.path.join(tuf_client, 'metadata')
  current_dir = os.path.join(tuf_client_metadata_dir, 'current')
  previous_dir = os.path.join(tuf_client_metadata_dir, 'previous')
  os.makedirs(tuf_client_metadata_dir)

  # Generate at least one rsa key.
  key = signerlib.generate_and_save_rsa_key(keystore_dir, PASSWD)
  keyids = [key['keyid']]

  # Set role info.
  info = {'keyids': [key['keyid']], 'threshold': threshold}

  # 'role_info' dictionary looks like this:
  # {role : {'keyids : [keyid1, ...] , 'threshold' : 1}}
  # In our case 'role_info[keyids]' will only have on entry since only one
  # is being used.
  role_info = {}
  role_list = ['root', 'targets', 'release', 'timestamp']
  for role in role_list:
    role_info[role] = info

  # At this point there is enough information to create TUF configuration 
  # and metadata files.

  # Build the configuration file.
  conf_path = signerlib.build_config_file(metadata_dir, 365, role_info)

  # Generate the 'root.txt' metadata file.
  signerlib.build_root_file(conf_path, keyids, metadata_dir, version)

  # Generate the 'targets.txt' metadata file. 
  signerlib.build_targets_file([targets_dir], keyids, metadata_dir, version,
                               expiration)

  # Generate the 'release.txt' metadata file.
  signerlib.build_release_file(keyids, metadata_dir, version, expiration)

  # Generate the 'timestamp.txt' metadata file.
  signerlib.build_timestamp_file(keyids, metadata_dir, version, expiration)

  # Move the metadata to the client's 'current' and 'previous' directories.
  shutil.copytree(metadata_dir, current_dir)
  shutil.copytree(metadata_dir, previous_dir)

  # The repository is now setup!
  return keyids





def create_interposition_config(root_repo, url):
  """
  <Purpose>
    Create a configuration file for tuf interposition.
    Usage:
       from tuf.interposition import urllib_tuf 
       (urllib_tuf replaces urllib module)
       urllib_tuf.urlretrieve(url, filename)

  """

  global tuf_configurations

  tuf_repo = os.path.join(root_repo, 'tuf_repo')
  tuf_client = os.path.join(root_repo, 'tuf_client')

  # Here is a mirrors dictionary that will allow a client to seek out
  # places to download the metadata and targets from.
  tuf_repo_relpath = os.path.basename(tuf_repo)
  tuf_url = url+tuf_repo_relpath

  # Adjusting configuration file (tuf.conf.py).
  tuf.conf.repository_directory = tuf_client

  # In order to implement interposition we need to have a config file with
  # the following dictionary JSON-serialized.
  hostname = 'localhost:9999'
  interposition_dict = {"configurations":
                          {hostname: 
                            {"repository_directory": tuf_client+'/',
                             "repository_mirrors" : 
                              {"mirror1": 
                                {"url_prefix": tuf_url,
                                 "metadata_path": "metadata",
                                 "targets_path": "targets",
                                 "confined_target_dirs": [ "" ]}}}}}

  # We write the interposition JSON configuration at a deterministic location.
  interpose_json = os.path.join(root_repo, 'tuf.interposition.json')
  with open(interpose_json, 'wb') as fileobj:
    tuf.util.json.dump(interposition_dict, fileobj)

  assert tuf_configurations is None
  tuf_configurations = tuf.interposition.configure(filename=interpose_json)





def tuf_refresh_repo(root_repo, keyids):
  """
  <Purpose>
    Update TUF metadata files.  Call this method whenever targets files have
    changed in the 'reg_repo'.

  """

  global version
  expiration = tuf.formats.format_time(time.time()+86400)

  reg_repo = os.path.join(root_repo, 'reg_repo')
  tuf_repo = os.path.join(root_repo, 'tuf_repo')
  targets_dir = os.path.join(tuf_repo, 'targets')
  metadata_dir = os.path.join(tuf_repo, 'metadata')

  for directory in [reg_repo, tuf_repo, targets_dir, metadata_dir]:
    if not os.path.isdir(directory):
      msg = ('Directory '+repr(directory)+' does not exist.  '+
             'Verify that all directories were setup properly.')
      raise OSError(msg)

  shutil.rmtree(targets_dir)
  shutil.copytree(reg_repo, targets_dir)

  version = version+1
  # Regenerate the 'targets.txt' metadata file.
  signerlib.build_targets_file([targets_dir], keyids, metadata_dir,
                               version, expiration)

  # Regenerate the 'release.txt' metadata file.
  signerlib.build_release_file(keyids, metadata_dir, version, expiration)

  # Regenerate the 'timestamp.txt' metadata file.
  signerlib.build_timestamp_file(keyids, metadata_dir, version, expiration)






def tuf_refresh_release_timestamp(metadata_dir, keyids):
  # Regenerate the 'release.txt' metadata file.
  signerlib.build_release_file(keyids, metadata_dir)

def tuf_refresh_and_download():
  """
  Combines tuf_refresh_repo(), tuf_refresh_client_metadata(), and
  tuf_download_updates().
  Returns 'tuf_downloads' directory.
  """
  tuf_refresh_repo()
  tuf_refresh_client_metadata()
  tuf_download_updates()
  return setup_info['downloads']






def _get_metadata_directory(metadata_dir):
  def _mock_get_meta_dir(directory=metadata_dir):
    return directory
  #  Patch signercli._get_metadata_directory()
  signercli._get_metadata_directory = _mock_get_meta_dir


#  This method patches signercli._prompt() that are called from
#  make_role_metadata methods (e.g., tuf.signercli.make_root_metadata()).
def _make_metadata_mock_prompts(targets_dir, conf_path, expiration):
  def _mock_prompt(msg, junk):
    if msg.startswith('\nInput may be a directory, directories, or any'):
      return targets_dir
    elif msg.startswith('\nEnter the configuration file path'):
      return conf_path
    elif msg.startswith('\nCurrent time: '):
      return expiration
    else:
      error_msg = ('Prompt: '+'\''+msg[1:]+'\''+
          ' did not match any predefined mock prompts.')
      self.fail(error_msg)

  #  Patch signercli._prompt().
  signercli._prompt = _mock_prompt



def _get_password(password):
  #  Mock '_get_password' method.
  def _mock_get_password(msg, password=password):
    return password
  #  Monkey patch '_prompt'.
  signercli._get_password = _mock_get_password



def _make_role_metadata_wrapper(root_repo, func):
  expiration = tuf.formats.format_time(time.time()+86400)
  expiration = expiration[0:expiration.rfind(' UTC')]
  original_get_metadata_directory = signercli._get_metadata_directory
  original_prompt = signercli._prompt
  original_get_password = signercli._get_password

  tuf_repo = os.path.join(root_repo, 'tuf_repo')
  reg_repo = os.path.join(root_repo, 'reg_repo')
  targets_dir = os.path.join(tuf_repo, 'targets')
  metadata_dir = os.path.join(tuf_repo, 'metadata')
  keystore_dir = os.path.join(tuf_repo, 'keystore')
  conf_path = os.path.join(metadata_dir, 'config.cfg')

  _get_metadata_directory(metadata_dir)
  _get_password(PASSWD)

  if func.__name__ == 'make_targets_metadata':
    shutil.rmtree(targets_dir)
    shutil.copytree(reg_repo, targets_dir)
    _make_metadata_mock_prompts(targets_dir, conf_path, expiration)
  else:
    _make_metadata_mock_prompts(reg_repo, conf_path, expiration)

  func(keystore_dir)

  keystore.clear_keystore()
  signercli._get_password = original_get_password
  signercli._prompt = original_prompt
  signercli._get_metadata_directory = original_get_metadata_directory



def make_targets_meta(root_repo):
  _make_role_metadata_wrapper(root_repo, signercli.make_targets_metadata)


def make_release_meta(root_repo):
  _make_role_metadata_wrapper(root_repo, signercli.make_release_metadata)


def make_timestamp_meta(root_repo):
  _make_role_metadata_wrapper(root_repo, signercli.make_timestamp_metadata)




def create_delegation(tuf_repo, delegated_targets_path, keyid, keyid_password,
                      parent_role, new_role_name, expiration_date):
  keystore_dir = os.path.join(tuf_repo, 'keystore')
  metadata_dir = os.path.join(tuf_repo, 'metadata')

  original_get_metadata_directory = signercli._get_metadata_directory
  original_prompt = signercli._prompt
  original_get_password = signercli._get_password
  original_get_keyids = signercli._get_keyids

  #  Patch signercli._get_metadata_directory()
  _get_metadata_directory(metadata_dir)


  #  Mock method for signercli._prompt().
  def _mock_prompt(msg, junk, targets_path=delegated_targets_path,
                  parent_role=parent_role, new_role_name=new_role_name,
                  expiration=expiration_date):
    if msg.startswith('\nThe paths entered below should be located'):
      return targets_path
    elif msg.startswith('\nChoose and enter the parent'):
      return parent_role
    elif msg.startswith('\nEnter the delegated role\'s name: '):
      return new_role_name
    elif msg.startswith('\nCurrent time: '):
      return expiration
    else:
      error_msg = ('Prompt: '+'\''+msg+'\''+
                   ' did not match any predefined mock prompts.')
      sys.exit(error_msg)

  #  Patch signercli._prompt().
  signercli._prompt = _mock_prompt


  #  Mock method for signercli._get_password().
  def _mock_get_password(msg, keyid=keyid, password=keyid_password):
    _keyid = keyid[0]
    if msg.endswith('('+_keyid+'): '):
      return keyid_password
    else:
      return PASSWD  # password for targets' keyid.

  #  Patch signercli._get_password().
  signercli._get_password = _mock_get_password


  #  Method to patch signercli._get_keyids()
  def _mock_get_keyid(junk, keyid=keyid):
    return keyid

  #  Patch signercli._get_keyids().
  signercli._get_keyids = _mock_get_keyid

  signercli.make_delegation(keystore_dir)

  keystore.clear_keystore()
  signercli._get_keyids = original_get_keyids
  signercli._get_password = original_get_password
  signercli._prompt = original_prompt
  signercli._get_metadata_directory = original_get_metadata_directory<|MERGE_RESOLUTION|>--- conflicted
+++ resolved
@@ -154,13 +154,6 @@
 tuf_configurations = None
 
 
-<<<<<<< HEAD
-def disable_console_logging():
-  tuf.log.logger.removeHandler(tuf.log.console_handler)
-
-
-=======
->>>>>>> edec0899
 def init_repo(using_tuf=False, port=None):
   # Temp root directory for regular and tuf repositories.
   # WARNING: tuf client stores files in '{root_repo}/downloads/' directory!
@@ -192,12 +185,8 @@
 
   keyids = None
   if using_tuf:
-<<<<<<< HEAD
-    disable_console_logging()
-=======
     # We remove the console handler so that tests are silent by default.
     tuf.log.remove_console_handler()
->>>>>>> edec0899
     keyids = init_tuf(root_repo)
     create_interposition_config(root_repo, url)
 
